// Copyright 2014-2017 The html5ever Project Developers. See the
// COPYRIGHT file at the top-level directory of this distribution.
//
// Licensed under the Apache License, Version 2.0 <LICENSE-APACHE or
// http://www.apache.org/licenses/LICENSE-2.0> or the MIT license
// <LICENSE-MIT or http://opensource.org/licenses/MIT>, at your
// option. This file may not be copied, modified, or distributed
// except according to those terms.

// The tree builder rules, as a single, enormous nested match expression.

use crate::interface::Quirks;
use crate::tokenizer::states::{Rawtext, Rcdata, ScriptData};
use crate::tokenizer::TagKind::{EndTag, StartTag};
use crate::tree_builder::tag_sets::*;
use crate::tree_builder::types::*;
use crate::tree_builder::{
    create_element, html_elem, ElemName, NodeOrText::AppendNode, StrTendril, Tag, TreeBuilder,
    TreeSink,
};
use crate::QualName;
use markup5ever::{expanded_name, local_name, ns};
use std::borrow::Cow::Borrowed;

use crate::tendril::SliceExt;

fn any_not_whitespace(x: &StrTendril) -> bool {
    // FIXME: this might be much faster as a byte scan
    x.chars().any(|c| !c.is_ascii_whitespace())
}

fn current_node<Handle>(open_elems: &[Handle]) -> &Handle {
    open_elems.last().expect("no current element")
}

/// Helper macro that generates a [pattern](https://doc.rust-lang.org/reference/patterns.html) representing
/// a [`Tag`] to make matching on [`Tag`]s less verbose.
///
/// This macro accepts 4 forms:
///
/// - `tag!(<div>)` where `div` can be any valid tag name. This matches a start tag where the tag name is "div".
///   If the tag name contains characters other than [a-zA-Z0-9_] then it should be quoted a `<"div">`.
/// - `tag!(</div>)` where `div` can be any valid tag name. This matches a end tag where the tag name is "div".
///   If the tag name contains characters other than [a-zA-Z0-9_] then it should be quoted a `</"div">`.
/// - `tag!(<>)`. This matches any start tag (regardless of tag name).
/// - `tag!(</>)`. This matches any end tag (regardless of tag name).
///
/// Additionally any of the above can be freely combined with `|` to create an "or" match pattern.
/// For example `tag!(<head> | </>)` will match a "head" start tag or any end tag.
#[rustfmt::skip]
macro_rules! tag {
    // Any start tag
    (<>) => {
        crate::tokenizer::Tag { kind: crate::tokenizer::StartTag, .. }
    };
    (<>|$($tail:tt)*) => {
        tag!(<>) | tag!($($tail)*)
    };

    // Any end tag
    (</>) => {
        crate::tokenizer::Tag { kind: crate::tokenizer::EndTag, .. }
    };
    (</>|$($tail:tt)*) => {
        tag!(</>) | tag!($($tail)*)
    };

    // Named start tag
    (<$tag:tt>) => {
        crate::tokenizer::Tag { kind: crate::tokenizer::StartTag, name: local_name!($tag), .. }
    };
    (<$tag:tt>|$($tail:tt)*) => {
        tag!(<$tag>) | tag!($($tail)*)
    };

    // Named end tag
    (</$tag:tt>) => {
        crate::tokenizer::Tag { kind: crate::tokenizer::EndTag, name: local_name!($tag), .. }
    };
    (</$tag:tt>|$($tail:tt)*) => {
        tag!(</$tag>) | tag!($($tail)*)
    };
}

#[doc(hidden)]
impl<Handle, Sink> TreeBuilder<Handle, Sink>
where
    Handle: Clone,
    Sink: TreeSink<Handle = Handle>,
{
    /// Process an HTML content token
    ///
    /// https://html.spec.whatwg.org/multipage/parsing.html#parsing-main-inhtml
    pub(crate) fn step(&self, mode: InsertionMode, token: Token) -> ProcessResult<Handle> {
        self.debug_step(mode, &token);

        match mode {
            // § The "initial" insertion mode
            // https://html.spec.whatwg.org/multipage/parsing.html#the-initial-insertion-mode
            InsertionMode::Initial => match token {
                Token::Characters(SplitStatus::NotSplit, text) => {
                    ProcessResult::SplitWhitespace(text)
                },
                Token::Characters(SplitStatus::Whitespace, _) => ProcessResult::Done,
                Token::Comment(text) => self.append_comment_to_doc(text),
                token => {
                    if !self.opts.iframe_srcdoc {
                        self.unexpected(&token);
                        self.set_quirks_mode(Quirks);
                    }
                    ProcessResult::Reprocess(InsertionMode::BeforeHtml, token)
                },
            },

            // § The "before html" insertion mode
            // https://html.spec.whatwg.org/multipage/parsing.html#the-before-html-insertion-mode
            InsertionMode::BeforeHtml => {
                let anything_else = |token: Token| {
                    self.create_root(vec![]);
                    ProcessResult::Reprocess(InsertionMode::BeforeHead, token)
                };

                match token {
                    Token::Comment(text) => self.append_comment_to_doc(text),

                    Token::Characters(SplitStatus::NotSplit, text) => {
                        ProcessResult::SplitWhitespace(text)
                    },

                    Token::Characters(SplitStatus::Whitespace, _) => ProcessResult::Done,
                    Token::Tag(tag @ tag!(<html>)) => {
                        self.create_root(tag.attrs);
                        self.mode.set(InsertionMode::BeforeHead);
                        ProcessResult::Done
                    },

                    Token::Tag(tag!(</head> | </body> | </html> | </br>)) => anything_else(token),
                    Token::Tag(tag @ tag!(</>)) => self.unexpected(&tag),

                    token => anything_else(token),
                }
            },

            // § The "before head" insertion mode
            // https://html.spec.whatwg.org/multipage/parsing.html#the-before-head-insertion-mode
            InsertionMode::BeforeHead => {
                let anything_else = |token: Token| {
                    *self.head_elem.borrow_mut() = Some(self.insert_phantom(local_name!("head")));
                    ProcessResult::Reprocess(InsertionMode::InHead, token)
                };
                match token {
                    Token::Characters(SplitStatus::NotSplit, text) => {
                        ProcessResult::SplitWhitespace(text)
                    },
                    Token::Characters(SplitStatus::Whitespace, _) => ProcessResult::Done,
                    Token::Comment(text) => self.append_comment(text),

                    Token::Tag(tag!(<html>)) => self.step(InsertionMode::InBody, token),

                    Token::Tag(tag @ tag!(<head>)) => {
                        *self.head_elem.borrow_mut() = Some(self.insert_element_for(tag));
                        self.mode.set(InsertionMode::InHead);
                        ProcessResult::Done
                    },

                    Token::Tag(tag!(</head> | </body> | </html> | </br>)) => anything_else(token),

                    Token::Tag(tag @ tag!(</>)) => self.unexpected(&tag),

                    token => anything_else(token),
                }
            },

            // § The "in head" insertion mode
            // https://html.spec.whatwg.org/multipage/parsing.html#parsing-main-inhead
            InsertionMode::InHead => {
                let anything_else = |token: Token| {
                    self.pop();
                    ProcessResult::Reprocess(InsertionMode::AfterHead, token)
                };

                match token {
                    Token::Characters(SplitStatus::NotSplit, text) => {
                        ProcessResult::SplitWhitespace(text)
                    },
                    Token::Characters(SplitStatus::Whitespace, text) => self.append_text(text),
                    Token::Comment(text) => self.append_comment(text),

                    Token::Tag(tag!(<html>)) => self.step(InsertionMode::InBody, token),

                    Token::Tag(tag @ tag!(<base> | <basefont> | <bgsound> | <link> | <meta>)) => {
                        // FIXME: handle <meta charset=...> and <meta http-equiv="Content-Type">
                        self.insert_and_pop_element_for(tag);
                        ProcessResult::DoneAckSelfClosing
                    },

                    Token::Tag(tag @ tag!(<title>)) => self.parse_raw_data(tag, Rcdata),

                    Token::Tag(tag @ tag!(<noframes> | <style> | <noscript>)) => {
                        if (!self.opts.scripting_enabled) && (tag.name == local_name!("noscript")) {
                            self.insert_element_for(tag);
                            self.mode.set(InsertionMode::InHeadNoscript);
                            ProcessResult::Done
                        } else {
                            self.parse_raw_data(tag, Rawtext)
                        }
                    },

                    Token::Tag(tag @ tag!(<script>)) => {
                        let elem = create_element(
                            &self.sink,
                            QualName::new(None, ns!(html), local_name!("script")),
                            tag.attrs,
                        );
                        if self.is_fragment() {
                            self.sink.mark_script_already_started(&elem);
                        }
                        self.insert_appropriately(AppendNode(elem.clone()), None);
                        self.open_elems.borrow_mut().push(elem);
                        self.to_raw_text_mode(ScriptData)
                    },

                    Token::Tag(tag!(</head>)) => {
                        self.pop();
                        self.mode.set(InsertionMode::AfterHead);
                        ProcessResult::Done
                    },

                    Token::Tag(tag!(</body> | </html> | </br>)) => anything_else(token),

                    Token::Tag(tag @ tag!(<template>)) => {
                        self.active_formatting
                            .borrow_mut()
                            .push(FormatEntry::Marker);
                        self.frameset_ok.set(false);
                        self.mode.set(InsertionMode::InTemplate);
                        self.template_modes
                            .borrow_mut()
                            .push(InsertionMode::InTemplate);

                        if (self.should_attach_declarative_shadow(&tag)) {
                            // Attach shadow path

                            // Step 1. Let declarative shadow host element be adjusted current node.
                            let mut shadow_host = self.open_elems.borrow().last().unwrap().clone();
                            if self.is_fragment() && self.open_elems.borrow().len() == 1 {
                                shadow_host = self.context_elem.borrow().clone().unwrap();
                            }

                            // Step 2. Let template be the result of insert a foreign element for template start tag, with HTML namespace and true.
                            let template =
                                self.insert_foreign_element(tag.clone(), ns!(html), true);

                            // Step 3 - 8.
                            // Attach a shadow root with declarative shadow host element, mode, clonable, serializable, delegatesFocus, and "named".
                            let succeeded =
                                self.attach_declarative_shadow(&tag, &shadow_host, &template);
                            if !succeeded {
                                // Step 8.1.1. Insert an element at the adjusted insertion location with template.
                                // Pop the current template element created in step 2 first.
                                self.pop();
                                self.insert_element_for(tag);
                            }
                        } else {
                            self.insert_element_for(tag);
                        }

                        ProcessResult::Done
                    },

                    Token::Tag(tag @ tag!(</template>)) => {
                        if !self.in_html_elem_named(local_name!("template")) {
                            self.unexpected(&tag);
                        } else {
                            self.generate_implied_end_tags(thorough_implied_end);
                            self.expect_to_close(local_name!("template"));
                            self.clear_active_formatting_to_marker();
                            self.template_modes.borrow_mut().pop();
                            self.mode.set(self.reset_insertion_mode());
                        }
                        ProcessResult::Done
                    },

                    Token::Tag(tag!(<head> | </>)) => self.unexpected(&token),

                    token => anything_else(token),
                }
            },

            // § The "in head noscript" insertion mode
            // https://html.spec.whatwg.org/multipage/parsing.html#parsing-main-inheadnoscript
            InsertionMode::InHeadNoscript => {
                let anything_else = |token: Token| {
                    self.unexpected(&token);
                    self.pop();
                    ProcessResult::Reprocess(InsertionMode::InHead, token)
                };
                match token {
                    Token::Tag(tag!(<html>)) => self.step(InsertionMode::InBody, token),

                    Token::Tag(tag!(</noscript>)) => {
                        self.pop();
                        self.mode.set(InsertionMode::InHead);
                        ProcessResult::Done
                    },

                    Token::Characters(SplitStatus::NotSplit, text) => {
                        ProcessResult::SplitWhitespace(text)
                    },
                    Token::Characters(SplitStatus::Whitespace, _) => {
                        self.step(InsertionMode::InHead, token)
                    },

                    Token::Comment(_) => self.step(InsertionMode::InHead, token),

                    Token::Tag(
                        tag!(<basefont> | <bgsound> | <link> | <meta> | <noframes> | <style>),
                    ) => self.step(InsertionMode::InHead, token),

                    Token::Tag(tag!(</br>)) => anything_else(token),

                    Token::Tag(tag!(<head> | <noscript> | </>)) => self.unexpected(&token),

                    token => anything_else(token),
                }
            },

            // § The "after head" insertion mode
            // https://html.spec.whatwg.org/multipage/parsing.html#the-after-head-insertion-mode
            InsertionMode::AfterHead => {
                let anything_else = |token: Token| {
                    self.insert_phantom(local_name!("body"));
                    ProcessResult::Reprocess(InsertionMode::InBody, token)
                };

                match token {
                    Token::Characters(SplitStatus::NotSplit, text) => {
                        ProcessResult::SplitWhitespace(text)
                    },
                    Token::Characters(SplitStatus::Whitespace, text) => self.append_text(text),
                    Token::Comment(text) => self.append_comment(text),

                    Token::Tag(tag!(<html>)) => self.step(InsertionMode::InBody, token),

                    Token::Tag(tag @ tag!(<body>)) => {
                        self.insert_element_for(tag);
                        self.frameset_ok.set(false);
                        self.mode.set(InsertionMode::InBody);
                        ProcessResult::Done
                    },

                    Token::Tag(tag @ tag!(<frameset>)) => {
                        self.insert_element_for(tag);
                        self.mode.set(InsertionMode::InFrameset);
                        ProcessResult::Done
                    },

                    Token::Tag(
                        tag!(<base> | <basefont> | <bgsound> | <link> | <meta> |
                                <noframes> | <script> | <style> | <template> | <title>
                        ),
                    ) => {
                        self.unexpected(&token);
                        let head = self
                            .head_elem
                            .borrow()
                            .as_ref()
                            .expect("no head element")
                            .clone();
                        self.push(&head);
                        let result = self.step(InsertionMode::InHead, token);
                        self.remove_from_stack(&head);
                        result
                    },

                    Token::Tag(tag!(</template>)) => self.step(InsertionMode::InHead, token),

                    Token::Tag(tag!(</body> | </html> | </br>)) => anything_else(token),

                    Token::Tag(tag!(<head> | </>)) => self.unexpected(&token),

                    token => anything_else(token),
                }
            },

            // § The "in body" insertion mode
            // https://html.spec.whatwg.org/multipage/parsing.html#parsing-main-inbody
            InsertionMode::InBody => match token {
                Token::NullCharacter => self.unexpected(&token),

                Token::Characters(_, text) => {
                    self.reconstruct_active_formatting_elements();
                    if any_not_whitespace(&text) {
                        self.frameset_ok.set(false);
                    }
                    self.append_text(text)
                },

                Token::Comment(text) => self.append_comment(text),

                Token::Tag(tag @ tag!(<html>)) => {
                    self.unexpected(&tag);
                    if !self.in_html_elem_named(local_name!("template")) {
                        let open_elems = self.open_elems.borrow();
                        let top = html_elem(&open_elems);
                        self.sink.add_attrs_if_missing(top, tag.attrs);
                    }
                    ProcessResult::Done
                },

                Token::Tag(
                    tag!(<base> | <basefont> | <bgsound> | <link> | <meta> | <noframes>
                            | <script> | <style> | <template> | <title> | </template>),
                ) => self.step(InsertionMode::InHead, token),

                Token::Tag(tag @ tag!(<body>)) => {
                    self.unexpected(&tag);
                    let body_elem = self.body_elem().as_deref().cloned();
                    match body_elem {
                        Some(ref node)
                            if self.open_elems.borrow().len() != 1
                                && !self.in_html_elem_named(local_name!("template")) =>
                        {
                            self.frameset_ok.set(false);
                            self.sink.add_attrs_if_missing(node, tag.attrs)
                        },
                        _ => {},
                    }
                    ProcessResult::Done
                },

                Token::Tag(tag @ tag!(<frameset>)) => {
                    self.unexpected(&tag);
                    if !self.frameset_ok.get() {
                        return ProcessResult::Done;
                    }

                    let Some(body) = self.body_elem().map(|b| b.clone()) else {
                        return ProcessResult::Done;
                    };
                    self.sink.remove_from_parent(&body);

                    // FIXME: can we get here in the fragment case?
                    // What to do with the first element then?
                    self.open_elems.borrow_mut().truncate(1);
                    self.insert_element_for(tag);
                    self.mode.set(InsertionMode::InFrameset);
                    ProcessResult::Done
                },

                Token::Eof => {
                    if !self.template_modes.borrow().is_empty() {
                        self.step(InsertionMode::InTemplate, token)
                    } else {
                        self.check_body_end();
                        self.stop_parsing()
                    }
                },

                Token::Tag(tag!(</body>)) => {
                    if self.in_scope_named(default_scope, local_name!("body")) {
                        self.check_body_end();
                        self.mode.set(InsertionMode::AfterBody);
                    } else {
                        self.sink
                            .parse_error(Borrowed("</body> with no <body> in scope"));
                    }
                    ProcessResult::Done
                },

                Token::Tag(tag!(</html>)) => {
                    if self.in_scope_named(default_scope, local_name!("body")) {
                        self.check_body_end();
                        ProcessResult::Reprocess(InsertionMode::AfterBody, token)
                    } else {
                        self.sink
                            .parse_error(Borrowed("</html> with no <body> in scope"));
                        ProcessResult::Done
                    }
                },

                Token::Tag(
                    tag @
                    tag!(<address> | <article> | <aside> | <blockquote> | <center> | <details> | <dialog> |
                          <dir> | <div> | <dl> | <fieldset> | <figcaption> | <figure> | <footer> | <header> |
                          <hgroup> | <main> | <nav> | <ol> | <p> | <search> | <section> | <summary> | <ul>),
                ) => {
                    self.close_p_element_in_button_scope();
                    self.insert_element_for(tag);
                    ProcessResult::Done
                },

                Token::Tag(tag @ tag!(<menu>)) => {
                    self.close_p_element_in_button_scope();
                    self.insert_element_for(tag);
                    ProcessResult::Done
                },

                Token::Tag(tag @ tag!(<h1> | <h2> | <h3> | <h4> | <h5> | <h6>)) => {
                    self.close_p_element_in_button_scope();
                    if self.current_node_in(heading_tag) {
                        self.sink.parse_error(Borrowed("nested heading tags"));
                        self.pop();
                    }
                    self.insert_element_for(tag);
                    ProcessResult::Done
                },

                Token::Tag(tag @ tag!(<pre> | <listing>)) => {
                    self.close_p_element_in_button_scope();
                    self.insert_element_for(tag);
                    self.ignore_lf.set(true);
                    self.frameset_ok.set(false);
                    ProcessResult::Done
                },

                Token::Tag(tag @ tag!(<form>)) => {
                    if self.form_elem.borrow().is_some()
                        && !self.in_html_elem_named(local_name!("template"))
                    {
                        self.sink.parse_error(Borrowed("nested forms"));
                    } else {
                        self.close_p_element_in_button_scope();
                        let elem = self.insert_element_for(tag);
                        if !self.in_html_elem_named(local_name!("template")) {
                            *self.form_elem.borrow_mut() = Some(elem);
                        }
                    }
                    ProcessResult::Done
                },

                Token::Tag(tag @ tag!(<li> | <dd> | <dt>)) => {
                    declare_tag_set!(close_list = "li");
                    declare_tag_set!(close_defn = "dd" "dt");
                    declare_tag_set!(extra_special = [special_tag] - "address" "div" "p");
                    let list = match tag.name {
                        local_name!("li") => true,
                        local_name!("dd") | local_name!("dt") => false,
                        _ => unreachable!(),
                    };

                    self.frameset_ok.set(false);

                    let mut to_close = None;
                    for node in self.open_elems.borrow().iter().rev() {
                        let elem_name = self.sink.elem_name(node);
                        let name = elem_name.expanded();
                        let can_close = if list {
                            close_list(name)
                        } else {
                            close_defn(name)
                        };
                        if can_close {
                            to_close = Some(name.local.clone());
                            break;
                        }
                        if extra_special(name) {
                            break;
                        }
                    }

                    if let Some(name) = to_close {
                        self.generate_implied_end_except(name.clone());
                        self.expect_to_close(name);
                    }

                    self.close_p_element_in_button_scope();
                    self.insert_element_for(tag);
                    ProcessResult::Done
                },

                Token::Tag(tag @ tag!(<plaintext>)) => {
                    self.close_p_element_in_button_scope();
                    self.insert_element_for(tag);
                    ProcessResult::ToPlaintext
                },

                Token::Tag(tag @ tag!(<button>)) => {
                    if self.in_scope_named(default_scope, local_name!("button")) {
                        self.sink.parse_error(Borrowed("nested buttons"));
                        self.generate_implied_end_tags(cursory_implied_end);
                        self.pop_until_named(local_name!("button"));
                    }
                    self.reconstruct_active_formatting_elements();
                    self.insert_element_for(tag);
                    self.frameset_ok.set(false);
                    ProcessResult::Done
                },

                Token::Tag(
                    tag @
                    tag!(</address> | </article> | </aside> | </blockquote> | </button> | </center> |
                              </details> | </dialog> | </dir> | </div> | </dl> | </fieldset> | </figcaption> |
                              </figure> | </footer> | </header> | </hgroup> | </listing> | </main> | </menu> |
                              </nav> | </ol> | </pre> | </search> | </section> | </summary> | </ul>),
                ) => {
                    if !self.in_scope_named(default_scope, tag.name.clone()) {
                        self.unexpected(&tag);
                    } else {
                        self.generate_implied_end_tags(cursory_implied_end);
                        self.expect_to_close(tag.name);
                    }
                    ProcessResult::Done
                },

                Token::Tag(tag!(</form>)) => {
                    if !self.in_html_elem_named(local_name!("template")) {
                        let Some(node) = self.form_elem.take() else {
                            self.sink
                                .parse_error(Borrowed("Null form element pointer on </form>"));
                            return ProcessResult::Done;
                        };
                        if !self.in_scope(default_scope, |n| self.sink.same_node(&node, &n)) {
                            self.sink
                                .parse_error(Borrowed("Form element not in scope on </form>"));
                            return ProcessResult::Done;
                        }
                        self.generate_implied_end_tags(cursory_implied_end);
                        let current = self.current_node().clone();
                        self.remove_from_stack(&node);
                        if !self.sink.same_node(&current, &node) {
                            self.sink
                                .parse_error(Borrowed("Bad open element on </form>"));
                        }
                    } else {
                        if !self.in_scope_named(default_scope, local_name!("form")) {
                            self.sink
                                .parse_error(Borrowed("Form element not in scope on </form>"));
                            return ProcessResult::Done;
                        }
                        self.generate_implied_end_tags(cursory_implied_end);
                        if !self.current_node_named(local_name!("form")) {
                            self.sink
                                .parse_error(Borrowed("Bad open element on </form>"));
                        }
                        self.pop_until_named(local_name!("form"));
                    }
                    ProcessResult::Done
                },

                Token::Tag(tag!(</p>)) => {
                    if !self.in_scope_named(button_scope, local_name!("p")) {
                        self.sink.parse_error(Borrowed("No <p> tag to close"));
                        self.insert_phantom(local_name!("p"));
                    }
                    self.close_p_element();
                    ProcessResult::Done
                },

                Token::Tag(tag @ tag!(</li> | </dd> | </dt>)) => {
                    let in_scope = if tag.name == local_name!("li") {
                        self.in_scope_named(list_item_scope, tag.name.clone())
                    } else {
                        self.in_scope_named(default_scope, tag.name.clone())
                    };
                    if in_scope {
                        self.generate_implied_end_except(tag.name.clone());
                        self.expect_to_close(tag.name);
                    } else {
                        self.sink.parse_error(Borrowed("No matching tag to close"));
                    }
                    ProcessResult::Done
                },

                Token::Tag(tag @ tag!(</h1> | </h2> | </h3> | </h4> | </h5> | </h6>)) => {
                    if self.in_scope(default_scope, |n| self.elem_in(&n, heading_tag)) {
                        self.generate_implied_end_tags(cursory_implied_end);
                        if !self.current_node_named(tag.name) {
                            self.sink.parse_error(Borrowed("Closing wrong heading tag"));
                        }
                        self.pop_until(heading_tag);
                    } else {
                        self.sink.parse_error(Borrowed("No heading tag to close"));
                    }
                    ProcessResult::Done
                },

                Token::Tag(tag @ tag!(<a>)) => {
                    self.handle_misnested_a_tags(&tag);
                    self.reconstruct_active_formatting_elements();
                    self.create_formatting_element_for(tag);
                    ProcessResult::Done
                },

                Token::Tag(
                    tag @
                    tag!(<b> | <big> | <code> | <em> | <font> | <i> | <s> | <small> | <strike> | <strong> | <tt> | <u>),
                ) => {
                    self.reconstruct_active_formatting_elements();
                    self.create_formatting_element_for(tag);
                    ProcessResult::Done
                },

                Token::Tag(tag @ tag!(<nobr>)) => {
                    self.reconstruct_active_formatting_elements();
                    if self.in_scope_named(default_scope, local_name!("nobr")) {
                        self.sink.parse_error(Borrowed("Nested <nobr>"));
                        self.adoption_agency(local_name!("nobr"));
                        self.reconstruct_active_formatting_elements();
                    }
                    self.create_formatting_element_for(tag);
                    ProcessResult::Done
                },

                Token::Tag(
                    tag @ tag!(</a> | </b> | </big> | </code> | </em> | </font> | </i> | </nobr> |
                                </s> | </small> | </strike> | </strong> | </tt> | </u>),
                ) => {
                    self.adoption_agency(tag.name);
                    ProcessResult::Done
                },

                Token::Tag(tag @ tag!(<applet> | <marquee> | <object>)) => {
                    self.reconstruct_active_formatting_elements();
                    self.insert_element_for(tag);
                    self.active_formatting
                        .borrow_mut()
                        .push(FormatEntry::Marker);
                    self.frameset_ok.set(false);
                    ProcessResult::Done
                },

                Token::Tag(tag @ tag!(</applet> | </marquee> | </object>)) => {
                    if !self.in_scope_named(default_scope, tag.name.clone()) {
                        self.unexpected(&tag);
                    } else {
                        self.generate_implied_end_tags(cursory_implied_end);
                        self.expect_to_close(tag.name);
                        self.clear_active_formatting_to_marker();
                    }
                    ProcessResult::Done
                },

                Token::Tag(tag @ tag!(<table>)) => {
                    if self.quirks_mode.get() != Quirks {
                        self.close_p_element_in_button_scope();
                    }
                    self.insert_element_for(tag);
                    self.frameset_ok.set(false);
                    self.mode.set(InsertionMode::InTable);
                    ProcessResult::Done
                },

                Token::Tag(tag @ tag!(</br>)) => {
                    self.unexpected(&tag);
                    self.step(
                        InsertionMode::InBody,
                        Token::Tag(Tag {
                            kind: StartTag,
                            attrs: vec![],
                            ..tag
                        }),
                    )
                },

                Token::Tag(
                    tag @ tag!(<area> | <br> | <embed> | <img> | <keygen> | <wbr> | <input>),
                ) => {
                    let keep_frameset_ok = match tag.name {
                        local_name!("input") => self.is_type_hidden(&tag),
                        _ => false,
                    };
                    self.reconstruct_active_formatting_elements();
                    self.insert_and_pop_element_for(tag);
                    if !keep_frameset_ok {
                        self.frameset_ok.set(false);
                    }
                    ProcessResult::DoneAckSelfClosing
                },

                Token::Tag(tag @ tag!(<param> | <source> | <track>)) => {
                    self.insert_and_pop_element_for(tag);
                    ProcessResult::DoneAckSelfClosing
                },

                Token::Tag(tag @ tag!(<hr>)) => {
                    self.close_p_element_in_button_scope();
                    if self.in_scope_named(default_scope, local_name!("select")) {
                        self.generate_implied_end_except(local_name!("optgroup"));
                        if self.in_scope_named(default_scope, local_name!("option")) {
                            self.sink.parse_error(Borrowed("hr in option"));
                        }
                    }

                    self.insert_and_pop_element_for(tag);
                    self.frameset_ok.set(false);
                    ProcessResult::DoneAckSelfClosing
                },

                Token::Tag(tag @ tag!(<image>)) => {
                    self.unexpected(&tag);
                    self.step(
                        InsertionMode::InBody,
                        Token::Tag(Tag {
                            name: local_name!("img"),
                            ..tag
                        }),
                    )
                },

                Token::Tag(tag @ tag!(<textarea>)) => {
                    self.ignore_lf.set(true);
                    self.frameset_ok.set(false);
                    self.parse_raw_data(tag, Rcdata)
                },

                Token::Tag(tag @ tag!(<xmp>)) => {
                    self.close_p_element_in_button_scope();
                    self.reconstruct_active_formatting_elements();
                    self.frameset_ok.set(false);
                    self.parse_raw_data(tag, Rawtext)
                },

                Token::Tag(tag @ tag!(<iframe>)) => {
                    self.frameset_ok.set(false);
                    self.parse_raw_data(tag, Rawtext)
                },

                Token::Tag(tag @ tag!(<noembed>)) => self.parse_raw_data(tag, Rawtext),

                // <noscript> handled in wildcard case below
<<<<<<< HEAD

                tag @ <select> => {
                    if self.in_scope_named(default_scope, local_name!("select")) {
                        self.sink.parse_error(Borrowed("nested select"));
                        self.pop_until_named(local_name!("select"));
                    }

                    self.reconstruct_formatting();
                    self.insert_element_for(tag);
                    self.frameset_ok.set(false);
                    Done
                }

                tag @ <option> => {
                    if self.in_scope_named(default_scope, local_name!("select")) {
                        self.generate_implied_end_except(local_name!("optgroup"));
                        if self.in_scope_named(default_scope, local_name!("option")) {
                            self.sink.parse_error(Borrowed("nested options"));
                        }
                    } else {
                        if self.current_node_named(local_name!("option")) {
                            self.pop();
                        }
                        self.reconstruct_formatting();
                    }

                    self.insert_element_for(tag);
                    Done
                }

                tag @ <optgroup> => {
                    if self.in_scope_named(default_scope, local_name!("select")) {
                        self.generate_implied_end(cursory_implied_end);
                        // XXX: perf
                        if self.in_scope_named(default_scope, local_name!("option")) || self.in_scope_named(default_scope, local_name!("optgroup")) {
                            self.sink.parse_error(Borrowed("nested options"));
                        }
                    } else {
                        if self.current_node_named(local_name!("option")) {
                            self.pop();
                        }
                        self.reconstruct_formatting();
                    }

=======
                Token::Tag(tag @ tag!(<select>)) => {
                    self.reconstruct_active_formatting_elements();
                    self.insert_element_for(tag);
                    self.frameset_ok.set(false);
                    // NB: mode == InBody but possibly self.mode != mode, if
                    // we're processing "as in the rules for InBody".
                    self.mode.set(match self.mode.get() {
                        InsertionMode::InTable
                        | InsertionMode::InCaption
                        | InsertionMode::InTableBody
                        | InsertionMode::InRow
                        | InsertionMode::InCell => InsertionMode::InSelectInTable,
                        _ => InsertionMode::InSelect,
                    });
                    ProcessResult::Done
                },

                Token::Tag(tag @ tag!(<optgroup> | <option>)) => {
                    if self.current_node_named(local_name!("option")) {
                        self.pop();
                    }
                    self.reconstruct_active_formatting_elements();
>>>>>>> 7750b8f2
                    self.insert_element_for(tag);
                    ProcessResult::Done
                },

                Token::Tag(tag @ tag!(<rb> | <rtc>)) => {
                    if self.in_scope_named(default_scope, local_name!("ruby")) {
                        self.generate_implied_end_tags(cursory_implied_end);
                    }
                    if !self.current_node_named(local_name!("ruby")) {
                        self.unexpected(&tag);
                    }
                    self.insert_element_for(tag);
                    ProcessResult::Done
                },

                Token::Tag(tag @ tag!(<rp> | <rt>)) => {
                    if self.in_scope_named(default_scope, local_name!("ruby")) {
                        self.generate_implied_end_except(local_name!("rtc"));
                    }
                    if !self.current_node_named(local_name!("rtc"))
                        && !self.current_node_named(local_name!("ruby"))
                    {
                        self.unexpected(&tag);
                    }
                    self.insert_element_for(tag);
                    ProcessResult::Done
                },

                Token::Tag(tag @ tag!(<math>)) => self.enter_foreign(tag, ns!(mathml)),

                Token::Tag(tag @ tag!(<svg>)) => self.enter_foreign(tag, ns!(svg)),

                Token::Tag(
                    tag!(<caption> | <col> | <colgroup> | <frame> | <head> |
                                <tbody> | <td> | <tfoot> | <th> | <thead> | <tr>),
                ) => {
                    self.unexpected(&token);
                    ProcessResult::Done
                },

                Token::Tag(tag @ tag!(<>)) => {
                    if self.opts.scripting_enabled && tag.name == local_name!("noscript") {
                        self.parse_raw_data(tag, Rawtext)
                    } else {
                        self.reconstruct_active_formatting_elements();
                        self.insert_element_for(tag);
                        ProcessResult::Done
                    }
                },

                Token::Tag(tag @ tag!(</>)) => {
                    self.process_end_tag_in_body(tag);
                    ProcessResult::Done
                },
            },

            // § The "text" insertion mode
            // https://html.spec.whatwg.org/multipage/parsing.html#parsing-main-incdata
            InsertionMode::Text => match token {
                Token::Characters(_, text) => self.append_text(text),

                Token::Eof => {
                    self.unexpected(&token);
                    if self.current_node_named(local_name!("script")) {
                        let open_elems = self.open_elems.borrow();
                        let current = current_node(&open_elems);
                        self.sink.mark_script_already_started(current);
                    }
                    self.pop();
                    ProcessResult::Reprocess(self.orig_mode.take().unwrap(), token)
                },

                Token::Tag(tag @ tag!(</>)) => {
                    let node = self.pop();
                    self.mode.set(self.orig_mode.take().unwrap());
                    if tag.name == local_name!("script") {
                        return ProcessResult::Script(node);
                    }
                    ProcessResult::Done
                },

                // The spec doesn't say what to do here.
                // Other tokens are impossible?
                _ => unreachable!("impossible case in Text mode"),
            },

            // § The "in table" insertion mode
            // https://html.spec.whatwg.org/multipage/parsing.html#parsing-main-intable
            InsertionMode::InTable => match token {
                Token::NullCharacter | Token::Characters(..) => self.process_chars_in_table(token),

                Token::Comment(text) => self.append_comment(text),

                Token::Tag(tag @ tag!(<caption>)) => {
                    self.pop_until_current(table_scope);
                    self.active_formatting
                        .borrow_mut()
                        .push(FormatEntry::Marker);
                    self.insert_element_for(tag);
                    self.mode.set(InsertionMode::InCaption);
                    ProcessResult::Done
                },

                Token::Tag(tag @ tag!(<colgroup>)) => {
                    self.pop_until_current(table_scope);
                    self.insert_element_for(tag);
                    self.mode.set(InsertionMode::InColumnGroup);
                    ProcessResult::Done
                },

                Token::Tag(tag!(<col>)) => {
                    self.pop_until_current(table_scope);
                    self.insert_phantom(local_name!("colgroup"));
                    ProcessResult::Reprocess(InsertionMode::InColumnGroup, token)
                },

                Token::Tag(tag @ tag!(<tbody> | <tfoot> | <thead>)) => {
                    self.pop_until_current(table_scope);
                    self.insert_element_for(tag);
                    self.mode.set(InsertionMode::InTableBody);
                    ProcessResult::Done
                },

                Token::Tag(tag!(<td> | <th> | <tr>)) => {
                    self.pop_until_current(table_scope);
                    self.insert_phantom(local_name!("tbody"));
                    ProcessResult::Reprocess(InsertionMode::InTableBody, token)
                },

                Token::Tag(tag!(<table>)) => {
                    self.unexpected(&token);
                    if self.in_scope_named(table_scope, local_name!("table")) {
                        self.pop_until_named(local_name!("table"));
                        ProcessResult::Reprocess(self.reset_insertion_mode(), token)
                    } else {
                        ProcessResult::Done
                    }
                },

                Token::Tag(tag!(</table>)) => {
                    if self.in_scope_named(table_scope, local_name!("table")) {
                        self.pop_until_named(local_name!("table"));
                        self.mode.set(self.reset_insertion_mode());
                    } else {
                        self.unexpected(&token);
                    }
                    ProcessResult::Done
                },

                Token::Tag(
                    tag!(</body> | </caption> | </col> | </colgroup> | </html> |
                        </tbody> | </td> | </tfoot> | </th> | </thead> | </tr>),
                ) => self.unexpected(&token),

                Token::Tag(tag!(<style> | <script> | <template> | </template>)) => {
                    self.step(InsertionMode::InHead, token)
                },

                Token::Tag(tag @ tag!(<input>)) => {
                    self.unexpected(&tag);
                    if self.is_type_hidden(&tag) {
                        self.insert_and_pop_element_for(tag);
                        ProcessResult::DoneAckSelfClosing
                    } else {
                        self.foster_parent_in_body(Token::Tag(tag))
                    }
                },

                Token::Tag(tag @ tag!(<form>)) => {
                    self.unexpected(&tag);
                    if !self.in_html_elem_named(local_name!("template"))
                        && self.form_elem.borrow().is_none()
                    {
                        *self.form_elem.borrow_mut() = Some(self.insert_and_pop_element_for(tag));
                    }
                    ProcessResult::Done
                },

                Token::Eof => self.step(InsertionMode::InBody, token),

                token => {
                    self.unexpected(&token);
                    self.foster_parent_in_body(token)
                },
            },

            // § The "in table text" insertion mode
            // https://html.spec.whatwg.org/multipage/parsing.html#parsing-main-intabletext
            InsertionMode::InTableText => match token {
                Token::NullCharacter => self.unexpected(&token),

                Token::Characters(split, text) => {
                    self.pending_table_text.borrow_mut().push((split, text));
                    ProcessResult::Done
                },

                token => {
                    let pending = self.pending_table_text.take();
                    let contains_nonspace = pending.iter().any(|&(split, ref text)| match split {
                        SplitStatus::Whitespace => false,
                        SplitStatus::NotWhitespace => true,
                        SplitStatus::NotSplit => any_not_whitespace(text),
                    });

                    if contains_nonspace {
                        self.sink.parse_error(Borrowed("Non-space table text"));
                        for (split, text) in pending.into_iter() {
                            match self.foster_parent_in_body(Token::Characters(split, text)) {
                                ProcessResult::Done => (),
                                _ => panic!("not prepared to handle this!"),
                            }
                        }
                    } else {
                        for (_, text) in pending.into_iter() {
                            self.append_text(text);
                        }
                    }

                    ProcessResult::Reprocess(self.orig_mode.take().unwrap(), token)
                },
            },

            // § The "in caption" insertion mode
            // https://html.spec.whatwg.org/multipage/parsing.html#parsing-main-incaption
            InsertionMode::InCaption => match token {
                Token::Tag(
                    tag @ tag!(<caption> | <col> | <colgroup> | <tbody> | <td> | <tfoot> |
                                <th> | <thead> | <tr> | </table> | </caption>),
                ) => {
                    if self.in_scope_named(table_scope, local_name!("caption")) {
                        self.generate_implied_end_tags(cursory_implied_end);
                        self.expect_to_close(local_name!("caption"));
                        self.clear_active_formatting_to_marker();
                        match tag {
                            Tag {
                                kind: EndTag,
                                name: local_name!("caption"),
                                ..
                            } => {
                                self.mode.set(InsertionMode::InTable);
                                ProcessResult::Done
                            },
                            _ => ProcessResult::Reprocess(InsertionMode::InTable, Token::Tag(tag)),
                        }
                    } else {
                        self.unexpected(&tag);
                        ProcessResult::Done
                    }
                },

                Token::Tag(
                    tag!(</body> | </col> | </colgroup> | </html> | </tbody> |
                            </td> | </tfoot> | </th> | </thead> | </tr>),
                ) => self.unexpected(&token),

                token => self.step(InsertionMode::InBody, token),
            },

            // § The "in column group" insertion mode
            // https://html.spec.whatwg.org/multipage/parsing.html#parsing-main-incolgroup
            InsertionMode::InColumnGroup => match token {
                Token::Characters(SplitStatus::NotSplit, text) => {
                    ProcessResult::SplitWhitespace(text)
                },
                Token::Characters(SplitStatus::Whitespace, text) => self.append_text(text),
                Token::Comment(text) => self.append_comment(text),

                Token::Tag(tag!(<html>)) => self.step(InsertionMode::InBody, token),

                Token::Tag(tag @ tag!(<col>)) => {
                    self.insert_and_pop_element_for(tag);
                    ProcessResult::DoneAckSelfClosing
                },

                Token::Tag(tag!(</colgroup>)) => {
                    if self.current_node_named(local_name!("colgroup")) {
                        self.pop();
                        self.mode.set(InsertionMode::InTable);
                    } else {
                        self.unexpected(&token);
                    }
                    ProcessResult::Done
                },

                Token::Tag(tag!(</col>)) => self.unexpected(&token),

                Token::Tag(tag!(<template> | </template>)) => {
                    self.step(InsertionMode::InHead, token)
                },

                Token::Eof => self.step(InsertionMode::InBody, token),

                token => {
                    if self.current_node_named(local_name!("colgroup")) {
                        self.pop();
                        ProcessResult::Reprocess(InsertionMode::InTable, token)
                    } else {
                        self.unexpected(&token)
                    }
                },
            },

            // § The "in table body" insertion mode
            // https://html.spec.whatwg.org/multipage/parsing.html#parsing-main-intbody
            InsertionMode::InTableBody => match token {
                Token::Tag(tag @ tag!(<tr>)) => {
                    self.pop_until_current(table_body_context);
                    self.insert_element_for(tag);
                    self.mode.set(InsertionMode::InRow);
                    ProcessResult::Done
                },

                Token::Tag(tag!(<th> | <td>)) => {
                    self.unexpected(&token);
                    self.pop_until_current(table_body_context);
                    self.insert_phantom(local_name!("tr"));
                    ProcessResult::Reprocess(InsertionMode::InRow, token)
                },

                Token::Tag(tag @ tag!(</tbody> | </tfoot> | </thead>)) => {
                    if self.in_scope_named(table_scope, tag.name.clone()) {
                        self.pop_until_current(table_body_context);
                        self.pop();
                        self.mode.set(InsertionMode::InTable);
                    } else {
                        self.unexpected(&tag);
                    }
                    ProcessResult::Done
                },

                Token::Tag(
                    tag!(<caption> | <col> | <colgroup> | <tbody> | <tfoot> | <thead> | </table>),
                ) => {
                    declare_tag_set!(table_outer = "table" "tbody" "tfoot");
                    if self.in_scope(table_scope, |e| self.elem_in(&e, table_outer)) {
                        self.pop_until_current(table_body_context);
                        self.pop();
                        ProcessResult::Reprocess(InsertionMode::InTable, token)
                    } else {
                        self.unexpected(&token)
                    }
                },

                Token::Tag(
                    tag!(</body> | </caption> | </col> | </colgroup> | </html> | </td> | </th> | </tr>),
                ) => self.unexpected(&token),

                token => self.step(InsertionMode::InTable, token),
            },

            // § The "in row" insertion mode
            // https://html.spec.whatwg.org/multipage/parsing.html#parsing-main-intr
            InsertionMode::InRow => match token {
                Token::Tag(tag @ tag!(<th> | <td>)) => {
                    self.pop_until_current(table_row_context);
                    self.insert_element_for(tag);
                    self.mode.set(InsertionMode::InCell);
                    self.active_formatting
                        .borrow_mut()
                        .push(FormatEntry::Marker);
                    ProcessResult::Done
                },

                Token::Tag(tag!(</tr>)) => {
                    if self.in_scope_named(table_scope, local_name!("tr")) {
                        self.pop_until_current(table_row_context);
                        let node = self.pop();
                        self.assert_named(&node, local_name!("tr"));
                        self.mode.set(InsertionMode::InTableBody);
                    } else {
                        self.unexpected(&token);
                    }
                    ProcessResult::Done
                },

                Token::Tag(
                    tag!(<caption> | <col> | <colgroup> | <tbody> | <tfoot> | <thead> | <tr> | </table>),
                ) => {
                    if self.in_scope_named(table_scope, local_name!("tr")) {
                        self.pop_until_current(table_row_context);
                        let node = self.pop();
                        self.assert_named(&node, local_name!("tr"));
                        ProcessResult::Reprocess(InsertionMode::InTableBody, token)
                    } else {
                        self.unexpected(&token)
                    }
                },

                Token::Tag(tag @ tag!(</tbody> | </tfoot> | </thead>)) => {
                    if self.in_scope_named(table_scope, tag.name.clone()) {
                        if self.in_scope_named(table_scope, local_name!("tr")) {
                            self.pop_until_current(table_row_context);
                            let node = self.pop();
                            self.assert_named(&node, local_name!("tr"));
                            ProcessResult::Reprocess(InsertionMode::InTableBody, Token::Tag(tag))
                        } else {
                            ProcessResult::Done
                        }
                    } else {
                        self.unexpected(&tag)
                    }
                },

                Token::Tag(
                    tag!(</body> | </caption> | </col> | </colgroup> | </html> | </td> | </th>),
                ) => self.unexpected(&token),

                token => self.step(InsertionMode::InTable, token),
            },

            // § The "in cell" insertion mode
            // https://html.spec.whatwg.org/multipage/parsing.html#parsing-main-intd
            InsertionMode::InCell => match token {
                Token::Tag(tag @ tag!(</td> | </th>)) => {
                    if self.in_scope_named(table_scope, tag.name.clone()) {
                        self.generate_implied_end_tags(cursory_implied_end);
                        self.expect_to_close(tag.name);
                        self.clear_active_formatting_to_marker();
                        self.mode.set(InsertionMode::InRow);
                    } else {
                        self.unexpected(&tag);
                    }
                    ProcessResult::Done
                },

                Token::Tag(
                    tag!(<caption> | <col> | <colgroup> | <tbody> | <td> | <tfoot> | <th> | <thead> | <tr>),
                ) => {
                    if self.in_scope(table_scope, |n| self.elem_in(&n, td_th)) {
                        self.close_the_cell();
                        ProcessResult::Reprocess(InsertionMode::InRow, token)
                    } else {
                        self.unexpected(&token)
                    }
                },

                Token::Tag(tag!(</body> | </caption> | </col> | </colgroup> | </html>)) => {
                    self.unexpected(&token)
                },

                Token::Tag(tag @ tag!(</table> | </tbody> | </tfoot> | </thead> | </tr>)) => {
                    if self.in_scope_named(table_scope, tag.name.clone()) {
                        self.close_the_cell();
                        ProcessResult::Reprocess(InsertionMode::InRow, Token::Tag(tag))
                    } else {
                        self.unexpected(&tag)
                    }
                },

                token => self.step(InsertionMode::InBody, token),
            },

<<<<<<< HEAD
            //§ parsing-main-intemplate
            InTemplate => match_token!(token {
                CharacterTokens(_, _) => self.step(InBody, token),
                CommentToken(_) => self.step(InBody, token),
=======
            // § parsing-main-inselect
            // TODO: not in spec?
            InsertionMode::InSelect => match token {
                Token::NullCharacter => self.unexpected(&token),
                Token::Characters(_, text) => self.append_text(text),
                Token::Comment(text) => self.append_comment(text),

                Token::Tag(tag!(<html>)) => self.step(InsertionMode::InBody, token),

                Token::Tag(tag @ tag!(<option>)) => {
                    if self.current_node_named(local_name!("option")) {
                        self.pop();
                    }
                    self.insert_element_for(tag);
                    ProcessResult::Done
                },

                Token::Tag(tag @ tag!(<optgroup>)) => {
                    if self.current_node_named(local_name!("option")) {
                        self.pop();
                    }
                    if self.current_node_named(local_name!("optgroup")) {
                        self.pop();
                    }
                    self.insert_element_for(tag);
                    ProcessResult::Done
                },

                Token::Tag(tag @ tag!(<hr>)) => {
                    if self.current_node_named(local_name!("option")) {
                        self.pop();
                    }
                    if self.current_node_named(local_name!("optgroup")) {
                        self.pop();
                    }
                    self.insert_element_for(tag);
                    self.pop();
                    ProcessResult::DoneAckSelfClosing
                },

                Token::Tag(tag!( </optgroup>)) => {
                    if self.open_elems.borrow().len() >= 2
                        && self.current_node_named(local_name!("option"))
                        && self.html_elem_named(
                            &self.open_elems.borrow()[self.open_elems.borrow().len() - 2],
                            local_name!("optgroup"),
                        )
                    {
                        self.pop();
                    }
                    if self.current_node_named(local_name!("optgroup")) {
                        self.pop();
                    } else {
                        self.unexpected(&token);
                    }
                    ProcessResult::Done
                },

                Token::Tag(tag!(</option>)) => {
                    if self.current_node_named(local_name!("option")) {
                        self.pop();
                    } else {
                        self.unexpected(&token);
                    }
                    ProcessResult::Done
                },

                Token::Tag(tag @ tag!(<select> | </select>)) => {
                    let in_scope = self.in_scope_named(select_scope, local_name!("select"));

                    if !in_scope || tag.kind == StartTag {
                        self.unexpected(&tag);
                    }

                    if in_scope {
                        self.pop_until_named(local_name!("select"));
                        self.mode.set(self.reset_insertion_mode());
                    }
                    ProcessResult::Done
                },

                Token::Tag(tag!(<input> | <keygen> | <textarea>)) => {
                    self.unexpected(&token);
                    if self.in_scope_named(select_scope, local_name!("select")) {
                        self.pop_until_named(local_name!("select"));
                        ProcessResult::Reprocess(self.reset_insertion_mode(), token)
                    } else {
                        ProcessResult::Done
                    }
                },

                Token::Tag(tag!(<script> | <template> | </template>)) => {
                    self.step(InsertionMode::InHead, token)
                },

                Token::Eof => self.step(InsertionMode::InBody, token),

                token => self.unexpected(&token),
            },

            // § parsing-main-inselectintable
            // TODO: not in spec?
            InsertionMode::InSelectInTable => match token {
                Token::Tag(
                    tag!(<caption> | <table> | <tbody> | <tfoot> | <thead> | <tr> | <td> | <th>),
                ) => {
                    self.unexpected(&token);
                    self.pop_until_named(local_name!("select"));
                    ProcessResult::Reprocess(self.reset_insertion_mode(), token)
                },

                Token::Tag(
                    tag @
                    tag!(</caption> | </table> | </tbody> | </tfoot> | </thead> | </tr> | </td> | </th>),
                ) => {
                    self.unexpected(&tag);
                    if self.in_scope_named(table_scope, tag.name.clone()) {
                        self.pop_until_named(local_name!("select"));
                        ProcessResult::Reprocess(self.reset_insertion_mode(), Token::Tag(tag))
                    } else {
                        ProcessResult::Done
                    }
                },

                token => self.step(InsertionMode::InSelect, token),
            },

            // § The "in template" insertion mode
            // https://html.spec.whatwg.org/multipage/parsing.html#parsing-main-intemplate
            InsertionMode::InTemplate => match token {
                Token::Characters(_, _) => self.step(InsertionMode::InBody, token),
                Token::Comment(_) => self.step(InsertionMode::InBody, token),
>>>>>>> 7750b8f2

                Token::Tag(
                    tag!(<base> | <basefont> | <bgsound> | <link> | <meta> | <noframes> | <script> |
                                <style> | <template> | <title> | </template>),
                ) => self.step(InsertionMode::InHead, token),

                Token::Tag(tag!(<caption> | <colgroup> | <tbody> | <tfoot> | <thead>)) => {
                    self.template_modes.borrow_mut().pop();
                    self.template_modes
                        .borrow_mut()
                        .push(InsertionMode::InTable);
                    ProcessResult::Reprocess(InsertionMode::InTable, token)
                },

                Token::Tag(tag!(<col>)) => {
                    self.template_modes.borrow_mut().pop();
                    self.template_modes
                        .borrow_mut()
                        .push(InsertionMode::InColumnGroup);
                    ProcessResult::Reprocess(InsertionMode::InColumnGroup, token)
                },

                Token::Tag(tag!(<tr>)) => {
                    self.template_modes.borrow_mut().pop();
                    self.template_modes
                        .borrow_mut()
                        .push(InsertionMode::InTableBody);
                    ProcessResult::Reprocess(InsertionMode::InTableBody, token)
                },

                Token::Tag(tag!(<td> | <th>)) => {
                    self.template_modes.borrow_mut().pop();
                    self.template_modes.borrow_mut().push(InsertionMode::InRow);
                    ProcessResult::Reprocess(InsertionMode::InRow, token)
                },

                Token::Eof => {
                    if !self.in_html_elem_named(local_name!("template")) {
                        self.stop_parsing()
                    } else {
                        self.unexpected(&token);
                        self.pop_until_named(local_name!("template"));
                        self.clear_active_formatting_to_marker();
                        self.template_modes.borrow_mut().pop();
                        self.mode.set(self.reset_insertion_mode());
                        ProcessResult::Reprocess(self.reset_insertion_mode(), token)
                    }
                },

                Token::Tag(tag @ tag!(<>)) => {
                    self.template_modes.borrow_mut().pop();
                    self.template_modes.borrow_mut().push(InsertionMode::InBody);
                    ProcessResult::Reprocess(InsertionMode::InBody, Token::Tag(tag))
                },

                token => self.unexpected(&token),
            },

            // § The "after body" insertion mode
            // https://html.spec.whatwg.org/multipage/parsing.html#parsing-main-afterbody
            InsertionMode::AfterBody => match token {
                Token::Characters(SplitStatus::NotSplit, text) => {
                    ProcessResult::SplitWhitespace(text)
                },
                Token::Characters(SplitStatus::Whitespace, _) => {
                    self.step(InsertionMode::InBody, token)
                },
                Token::Comment(text) => self.append_comment_to_html(text),

                Token::Tag(tag!(<html>)) => self.step(InsertionMode::InBody, token),

                Token::Tag(tag!(</html>)) => {
                    if self.is_fragment() {
                        self.unexpected(&token);
                    } else {
                        self.mode.set(InsertionMode::AfterAfterBody);
                    }
                    ProcessResult::Done
                },

                Token::Eof => self.stop_parsing(),

                token => {
                    self.unexpected(&token);
                    ProcessResult::Reprocess(InsertionMode::InBody, token)
                },
            },

            // § The "in frameset" insertion mode
            // https://html.spec.whatwg.org/multipage/parsing.html#parsing-main-inframeset
            InsertionMode::InFrameset => match token {
                Token::Characters(SplitStatus::NotSplit, text) => {
                    ProcessResult::SplitWhitespace(text)
                },
                Token::Characters(SplitStatus::Whitespace, text) => self.append_text(text),
                Token::Comment(text) => self.append_comment(text),

                Token::Tag(tag!(<html>)) => self.step(InsertionMode::InBody, token),

                Token::Tag(tag @ tag!(<frameset>)) => {
                    self.insert_element_for(tag);
                    ProcessResult::Done
                },

                Token::Tag(tag!(</frameset>)) => {
                    if self.open_elems.borrow().len() == 1 {
                        self.unexpected(&token);
                    } else {
                        self.pop();
                        if !self.is_fragment() && !self.current_node_named(local_name!("frameset"))
                        {
                            self.mode.set(InsertionMode::AfterFrameset);
                        }
                    }
                    ProcessResult::Done
                },

                Token::Tag(tag @ tag!(<frame>)) => {
                    self.insert_and_pop_element_for(tag);
                    ProcessResult::DoneAckSelfClosing
                },

                Token::Tag(tag!(<noframes>)) => self.step(InsertionMode::InHead, token),

                Token::Eof => {
                    if self.open_elems.borrow().len() != 1 {
                        self.unexpected(&token);
                    }
                    self.stop_parsing()
                },

                token => self.unexpected(&token),
            },

            // § The "after frameset" insertion mode
            // <html.spec.whatwg.org/multipage/parsing.html#parsing-main-afterframeset>
            InsertionMode::AfterFrameset => match token {
                Token::Characters(SplitStatus::NotSplit, text) => {
                    ProcessResult::SplitWhitespace(text)
                },
                Token::Characters(SplitStatus::Whitespace, text) => self.append_text(text),
                Token::Comment(text) => self.append_comment(text),

                Token::Tag(tag!(<html>)) => self.step(InsertionMode::InBody, token),

                Token::Tag(tag!(</html>)) => {
                    self.mode.set(InsertionMode::AfterAfterFrameset);
                    ProcessResult::Done
                },

                Token::Tag(tag!(<noframes>)) => self.step(InsertionMode::InHead, token),

                Token::Eof => self.stop_parsing(),

                token => self.unexpected(&token),
            },

            // § The "after after body" insertion mode
            // https://html.spec.whatwg.org/multipage/parsing.html#parsing-main-afterframeset
            InsertionMode::AfterAfterBody => match token {
                Token::Characters(SplitStatus::NotSplit, text) => {
                    ProcessResult::SplitWhitespace(text)
                },
                Token::Characters(SplitStatus::Whitespace, _) => {
                    self.step(InsertionMode::InBody, token)
                },
                Token::Comment(text) => self.append_comment_to_doc(text),

                Token::Tag(tag!(<html>)) => self.step(InsertionMode::InBody, token),

                Token::Eof => self.stop_parsing(),

                token => {
                    self.unexpected(&token);
                    ProcessResult::Reprocess(InsertionMode::InBody, token)
                },
            },

            // § The "after after frameset" insertion mode
            // https://html.spec.whatwg.org/multipage/parsing.html#parsing-main-afterframeset
            InsertionMode::AfterAfterFrameset => match token {
                Token::Characters(SplitStatus::NotSplit, text) => {
                    ProcessResult::SplitWhitespace(text)
                },
                Token::Characters(SplitStatus::Whitespace, _) => {
                    self.step(InsertionMode::InBody, token)
                },
                Token::Comment(text) => self.append_comment_to_doc(text),

                Token::Tag(tag!(<html>)) => self.step(InsertionMode::InBody, token),

                Token::Eof => self.stop_parsing(),

                Token::Tag(tag!(<noframes>)) => self.step(InsertionMode::InHead, token),

                token => self.unexpected(&token),
            },
        }
    }

    /// § The rules for parsing tokens in foreign content
    /// https://html.spec.whatwg.org/multipage/parsing.html#parsing-main-afterframeset
    pub(crate) fn step_foreign(&self, token: Token) -> ProcessResult<Handle> {
        match token {
            Token::NullCharacter => {
                self.unexpected(&token);
                self.append_text("\u{fffd}".to_tendril())
            },

            Token::Characters(_, text) => {
                if any_not_whitespace(&text) {
                    self.frameset_ok.set(false);
                }
                self.append_text(text)
            },

            Token::Comment(text) => self.append_comment(text),

            Token::Tag(
                tag @
                tag!(<b> | <big> | <blockquote> | <body> | <br> | <center> | <code> | <dd> | <div> | <dl> |
                <dt> | <em> | <embed> | <h1> | <h2> | <h3> | <h4> | <h5> | <h6> | <head> | <hr> | <i> |
                <img> | <li> | <listing> | <menu> | <meta> | <nobr> | <ol> | <p> | <pre> | <ruby> |
                <s> | <small> | <span> | <strong> | <strike> | <sub> | <sup> | <table> | <tt> |
                <u> | <ul> | <var> | </br> | </p>),
            ) => self.unexpected_start_tag_in_foreign_content(tag),

            Token::Tag(tag @ tag!(<font>)) => {
                let unexpected = tag.attrs.iter().any(|attr| {
                    matches!(
                        attr.name.expanded(),
                        expanded_name!("", "color")
                            | expanded_name!("", "face")
                            | expanded_name!("", "size")
                    )
                });
                if unexpected {
                    self.unexpected_start_tag_in_foreign_content(tag)
                } else {
                    self.foreign_start_tag(tag)
                }
            },

            Token::Tag(tag @ tag!(<>)) => self.foreign_start_tag(tag),

            // FIXME(#118): </script> in SVG
            Token::Tag(tag @ tag!(</>)) => {
                let mut first = true;
                let mut stack_idx = self.open_elems.borrow().len() - 1;
                loop {
                    if stack_idx == 0 {
                        return ProcessResult::Done;
                    }

                    let html;
                    let eq;
                    {
                        let open_elems = self.open_elems.borrow();
                        let node_name = self.sink.elem_name(&open_elems[stack_idx]);
                        html = *node_name.ns() == ns!(html);
                        eq = node_name.local_name().eq_ignore_ascii_case(&tag.name);
                    }
                    if !first && html {
                        let mode = self.mode.get();
                        return self.step(mode, Token::Tag(tag));
                    }

                    if eq {
                        self.open_elems.borrow_mut().truncate(stack_idx);
                        return ProcessResult::Done;
                    }

                    if first {
                        self.unexpected(&tag);
                        first = false;
                    }
                    stack_idx -= 1;
                }
            },

            // FIXME: Why is this unreachable?
            Token::Eof => panic!("impossible case in foreign content"),
        }
    }
}<|MERGE_RESOLUTION|>--- conflicted
+++ resolved
@@ -819,21 +819,19 @@
                 Token::Tag(tag @ tag!(<noembed>)) => self.parse_raw_data(tag, Rawtext),
 
                 // <noscript> handled in wildcard case below
-<<<<<<< HEAD
-
-                tag @ <select> => {
+                Token::Tag(tag @ tag!(<select>)) => {
                     if self.in_scope_named(default_scope, local_name!("select")) {
                         self.sink.parse_error(Borrowed("nested select"));
                         self.pop_until_named(local_name!("select"));
                     }
 
-                    self.reconstruct_formatting();
+                    self.reconstruct_active_formatting_elements();
                     self.insert_element_for(tag);
                     self.frameset_ok.set(false);
-                    Done
-                }
-
-                tag @ <option> => {
+                    ProcessResult::Done
+                },
+
+                Token::Tag(tag @ tag!(<option>)) => {
                     if self.in_scope_named(default_scope, local_name!("select")) {
                         self.generate_implied_end_except(local_name!("optgroup"));
                         if self.in_scope_named(default_scope, local_name!("option")) {
@@ -847,10 +845,10 @@
                     }
 
                     self.insert_element_for(tag);
-                    Done
+                    ProcessResult::Done
                 }
 
-                tag @ <optgroup> => {
+                Token::Tag(tag @ tag!(<optgroup>)) => {
                     if self.in_scope_named(default_scope, local_name!("select")) {
                         self.generate_implied_end(cursory_implied_end);
                         // XXX: perf
@@ -864,30 +862,6 @@
                         self.reconstruct_formatting();
                     }
 
-=======
-                Token::Tag(tag @ tag!(<select>)) => {
-                    self.reconstruct_active_formatting_elements();
-                    self.insert_element_for(tag);
-                    self.frameset_ok.set(false);
-                    // NB: mode == InBody but possibly self.mode != mode, if
-                    // we're processing "as in the rules for InBody".
-                    self.mode.set(match self.mode.get() {
-                        InsertionMode::InTable
-                        | InsertionMode::InCaption
-                        | InsertionMode::InTableBody
-                        | InsertionMode::InRow
-                        | InsertionMode::InCell => InsertionMode::InSelectInTable,
-                        _ => InsertionMode::InSelect,
-                    });
-                    ProcessResult::Done
-                },
-
-                Token::Tag(tag @ tag!(<optgroup> | <option>)) => {
-                    if self.current_node_named(local_name!("option")) {
-                        self.pop();
-                    }
-                    self.reconstruct_active_formatting_elements();
->>>>>>> 7750b8f2
                     self.insert_element_for(tag);
                     ProcessResult::Done
                 },
@@ -1340,145 +1314,11 @@
                 token => self.step(InsertionMode::InBody, token),
             },
 
-<<<<<<< HEAD
-            //§ parsing-main-intemplate
-            InTemplate => match_token!(token {
-                CharacterTokens(_, _) => self.step(InBody, token),
-                CommentToken(_) => self.step(InBody, token),
-=======
-            // § parsing-main-inselect
-            // TODO: not in spec?
-            InsertionMode::InSelect => match token {
-                Token::NullCharacter => self.unexpected(&token),
-                Token::Characters(_, text) => self.append_text(text),
-                Token::Comment(text) => self.append_comment(text),
-
-                Token::Tag(tag!(<html>)) => self.step(InsertionMode::InBody, token),
-
-                Token::Tag(tag @ tag!(<option>)) => {
-                    if self.current_node_named(local_name!("option")) {
-                        self.pop();
-                    }
-                    self.insert_element_for(tag);
-                    ProcessResult::Done
-                },
-
-                Token::Tag(tag @ tag!(<optgroup>)) => {
-                    if self.current_node_named(local_name!("option")) {
-                        self.pop();
-                    }
-                    if self.current_node_named(local_name!("optgroup")) {
-                        self.pop();
-                    }
-                    self.insert_element_for(tag);
-                    ProcessResult::Done
-                },
-
-                Token::Tag(tag @ tag!(<hr>)) => {
-                    if self.current_node_named(local_name!("option")) {
-                        self.pop();
-                    }
-                    if self.current_node_named(local_name!("optgroup")) {
-                        self.pop();
-                    }
-                    self.insert_element_for(tag);
-                    self.pop();
-                    ProcessResult::DoneAckSelfClosing
-                },
-
-                Token::Tag(tag!( </optgroup>)) => {
-                    if self.open_elems.borrow().len() >= 2
-                        && self.current_node_named(local_name!("option"))
-                        && self.html_elem_named(
-                            &self.open_elems.borrow()[self.open_elems.borrow().len() - 2],
-                            local_name!("optgroup"),
-                        )
-                    {
-                        self.pop();
-                    }
-                    if self.current_node_named(local_name!("optgroup")) {
-                        self.pop();
-                    } else {
-                        self.unexpected(&token);
-                    }
-                    ProcessResult::Done
-                },
-
-                Token::Tag(tag!(</option>)) => {
-                    if self.current_node_named(local_name!("option")) {
-                        self.pop();
-                    } else {
-                        self.unexpected(&token);
-                    }
-                    ProcessResult::Done
-                },
-
-                Token::Tag(tag @ tag!(<select> | </select>)) => {
-                    let in_scope = self.in_scope_named(select_scope, local_name!("select"));
-
-                    if !in_scope || tag.kind == StartTag {
-                        self.unexpected(&tag);
-                    }
-
-                    if in_scope {
-                        self.pop_until_named(local_name!("select"));
-                        self.mode.set(self.reset_insertion_mode());
-                    }
-                    ProcessResult::Done
-                },
-
-                Token::Tag(tag!(<input> | <keygen> | <textarea>)) => {
-                    self.unexpected(&token);
-                    if self.in_scope_named(select_scope, local_name!("select")) {
-                        self.pop_until_named(local_name!("select"));
-                        ProcessResult::Reprocess(self.reset_insertion_mode(), token)
-                    } else {
-                        ProcessResult::Done
-                    }
-                },
-
-                Token::Tag(tag!(<script> | <template> | </template>)) => {
-                    self.step(InsertionMode::InHead, token)
-                },
-
-                Token::Eof => self.step(InsertionMode::InBody, token),
-
-                token => self.unexpected(&token),
-            },
-
-            // § parsing-main-inselectintable
-            // TODO: not in spec?
-            InsertionMode::InSelectInTable => match token {
-                Token::Tag(
-                    tag!(<caption> | <table> | <tbody> | <tfoot> | <thead> | <tr> | <td> | <th>),
-                ) => {
-                    self.unexpected(&token);
-                    self.pop_until_named(local_name!("select"));
-                    ProcessResult::Reprocess(self.reset_insertion_mode(), token)
-                },
-
-                Token::Tag(
-                    tag @
-                    tag!(</caption> | </table> | </tbody> | </tfoot> | </thead> | </tr> | </td> | </th>),
-                ) => {
-                    self.unexpected(&tag);
-                    if self.in_scope_named(table_scope, tag.name.clone()) {
-                        self.pop_until_named(local_name!("select"));
-                        ProcessResult::Reprocess(self.reset_insertion_mode(), Token::Tag(tag))
-                    } else {
-                        ProcessResult::Done
-                    }
-                },
-
-                token => self.step(InsertionMode::InSelect, token),
-            },
-
             // § The "in template" insertion mode
             // https://html.spec.whatwg.org/multipage/parsing.html#parsing-main-intemplate
             InsertionMode::InTemplate => match token {
                 Token::Characters(_, _) => self.step(InsertionMode::InBody, token),
                 Token::Comment(_) => self.step(InsertionMode::InBody, token),
->>>>>>> 7750b8f2
 
                 Token::Tag(
                     tag!(<base> | <basefont> | <bgsound> | <link> | <meta> | <noframes> | <script> |
